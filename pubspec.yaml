name: flutter_cache_manager
description: Generic cache manager for flutter
version: 0.2.0+1
author: Rene Floor <pub@renefloor.nl>
homepage: https://github.com/renefloor/flutter_cache_manager

environment:
  sdk: ">=2.0.0-dev.28.0 <3.0.0"

dependencies:
  flutter:
    sdk: flutter
  shared_preferences: "^0.4.0"
  path_provider: "^0.4.0"
  synchronized: "^1.5.1"
  uuid:  "^1.0.3"
<<<<<<< HEAD
  http: "^0.12.0"
  path: ^1.6.2
  sqflite: ^0.12.2+1

dev_dependencies:
  flutter_test:
    sdk: flutter
=======
  http: ">=0.11.0 <0.13.0"
>>>>>>> 121a8cef
<|MERGE_RESOLUTION|>--- conflicted
+++ resolved
@@ -1,6 +1,6 @@
 name: flutter_cache_manager
 description: Generic cache manager for flutter
-version: 0.2.0+1
+version: 0.2.0
 author: Rene Floor <pub@renefloor.nl>
 homepage: https://github.com/renefloor/flutter_cache_manager
 
@@ -14,14 +14,10 @@
   path_provider: "^0.4.0"
   synchronized: "^1.5.1"
   uuid:  "^1.0.3"
-<<<<<<< HEAD
-  http: "^0.12.0"
+  http: ">=0.11.0 <0.13.0"
   path: ^1.6.2
   sqflite: ^0.12.2+1
 
 dev_dependencies:
   flutter_test:
-    sdk: flutter
-=======
-  http: ">=0.11.0 <0.13.0"
->>>>>>> 121a8cef
+    sdk: flutter