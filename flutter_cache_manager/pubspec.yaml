--- conflicted
+++ resolved
@@ -26,8 +26,7 @@
   flutter_lints: ^4.0.0
   flutter_test:
     sdk: flutter
-<<<<<<< HEAD
-  mockito: ^5.0.0
+  mockito: ^5.4.4
   flutter_lints: ^1.0.4
 
 platforms:
@@ -36,7 +35,4 @@
   linux:
   macos:
   web:
-  windows:
-=======
-  mockito: ^5.4.4
->>>>>>> e68660e9
+  windows: