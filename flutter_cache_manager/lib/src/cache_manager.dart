import 'dart:async';

import 'package:file/file.dart';
import 'package:flutter/foundation.dart' show visibleForTesting;
import 'package:flutter_cache_manager/flutter_cache_manager.dart';
import 'package:flutter_cache_manager/src/cache_store.dart';
import 'package:flutter_cache_manager/src/web/web_helper.dart';
import 'package:uuid/uuid.dart';

///Flutter Cache Manager
///Copyright (c) 2019 Rene Floor
///Released under MIT License.

/// Basic cache manager implementation, which should be used as a single
/// instance.
class CacheManager implements BaseCacheManager {
  static CacheManagerLogLevel logLevel = CacheManagerLogLevel.none;

  /// Creates a new instance of a cache manager. This can be used to retrieve
  /// files from the cache or download them online. The http headers are used
  /// for the maximum age of the files. The BaseCacheManager should only be
  /// used in singleton patterns.
  ///
  /// The [_cacheKey] is used for the sqlite database file and should be unique.
  /// Files are removed when they haven't been used for longer than [stalePeriod]
  /// or when this cache has grown too big. When the cache is larger than [maxNrOfCacheObjects]
  /// files the files that haven't been used longest will be removed.
  /// The [fileService] can be used to customize how files are downloaded. For example
  /// to edit the urls, add headers or use a proxy. You can also choose to supply
  /// a CacheStore or WebHelper directly if you want more customization.
  CacheManager(Config config)
      : _config = config,
        _store = CacheStore(config) {
    _webHelper =
        WebHelper(store: _store, fileFetcher: config.fileService, maxConcurrentRequests: config.maxConcurrentRequests);
  }

  @visibleForTesting
  CacheManager.custom(
    Config config, {
    CacheStore? cacheStore,
    WebHelper? webHelper,
  })  : _config = config,
        _store = cacheStore ?? CacheStore(config) {
    _webHelper = webHelper ??
        WebHelper(store: _store, fileFetcher: config.fileService, maxConcurrentRequests: config.maxConcurrentRequests);
  }

  final Config _config;

<<<<<<< HEAD
  /// Get the underlying config
=======
  /// Get the config
>>>>>>> 87186d4c
  Config get config => _config;

  /// Store helper for cached files
  final CacheStore _store;

  /// Get the underlying store helper
  CacheStore get store => _store;

  /// WebHelper to download and store files
  late final WebHelper _webHelper;

  /// Get the underlying web helper
  WebHelper get webHelper => _webHelper;

  /// Get the file from the cache and/or online, depending on availability and age.
  /// Downloaded form [url], [headers] can be used for example for authentication.
  /// When a file is cached and up to date it is return directly, when the cached
  /// file is too old the file is downloaded and returned after download.
  /// When a cached file is not available the newly downloaded file is returned.
  @override
  Future<File> getSingleFile(String url,
      {String? key, Map<String, String>? headers, String? projectId, CacheObjectType? cacheObjectType}) async {
    key ??= url;
    final cacheFile = await getFileFromCache(key);
    if (cacheFile != null && (cacheFile.validTill == null || cacheFile.validTill!.isAfter(DateTime.now()))) {
      return cacheFile.file;
    }
    return (await downloadFile(url,
            key: key, authHeaders: headers, projectId: projectId, cacheObjectType: cacheObjectType))
        .file;
  }

  /// Get the file from the cache and/or online, depending on availability and age.
  /// Downloaded form [url], [headers] can be used for example for authentication.
  /// The files are returned as stream. First the cached file if available, when the
  /// cached file is too old the newly downloaded file is returned afterwards.
  @override
  @Deprecated('Prefer to use the new getFileStream method')
  Stream<FileInfo> getFile(String url,
      {String? key, Map<String, String>? headers, String? projectId, CacheObjectType? cacheObjectType}) {
    return getFileStream(
      url,
      key: key,
      withProgress: false,
      projectId: projectId,
      cacheObjectType: cacheObjectType,
    ).where((r) => r is FileInfo).cast<FileInfo>();
  }

  /// Get the file from the cache and/or online, depending on availability and age.
  /// Downloaded form [url], [headers] can be used for example for authentication.
  /// The files are returned as stream. First the cached file if available, when the
  /// cached file is too old the newly downloaded file is returned afterwards.
  ///
  /// The [FileResponse] is either a [FileInfo] object for fully downloaded files
  /// or a [DownloadProgress] object for when a file is being downloaded.
  /// The [DownloadProgress] objects are only dispatched when [withProgress] is
  /// set on true and the file is not available in the cache. When the file is
  /// returned from the cache there will be no progress given, although the file
  /// might be outdated and a new file is being downloaded in the background.
  @override
  Stream<FileResponse> getFileStream(String url,
      {String? key,
      Map<String, String>? headers,
      bool withProgress = false,
      String? projectId,
      CacheObjectType? cacheObjectType}) {
    key ??= url;
    final streamController = StreamController<FileResponse>();
    _pushFileToStream(streamController, url, key, headers, withProgress,
        projectId: projectId, cacheObjectType: cacheObjectType);
    return streamController.stream;
  }

  Future<void> _pushFileToStream(
<<<<<<< HEAD
      StreamController streamController, String url, String? key, Map<String, String>? headers, bool withProgress,
      {required String? projectId, CacheObjectType? cacheObjectType}) async {
=======
    StreamController<dynamic> streamController,
    String url,
    String? key,
    Map<String, String>? headers,
    bool withProgress,
  ) async {
>>>>>>> 87186d4c
    key ??= url;
    FileInfo? cacheFile;
    try {
      cacheFile = await getFileFromCache(key);
      if (cacheFile != null) {
        streamController.add(cacheFile);
        withProgress = false;
      }
<<<<<<< HEAD
    } catch (e) {
      cacheLogger.log('CacheManager: Failed to load cached file for $url with error:\n$e', CacheManagerLogLevel.debug);
=======
    } on Object catch (e) {
      cacheLogger.log(
          'CacheManager: Failed to load cached file for $url with error:\n$e',
          CacheManagerLogLevel.debug);
>>>>>>> 87186d4c
    }
    if (cacheFile == null || (cacheFile.validTill != null && cacheFile.validTill!.isBefore(DateTime.now()))) {
      try {
<<<<<<< HEAD
        await for (var response in _webHelper.downloadFile(url,
            key: key, authHeaders: headers, projectId: projectId, cacheObjectType: cacheObjectType)) {
=======
        await for (final response
            in _webHelper.downloadFile(url, key: key, authHeaders: headers)) {
>>>>>>> 87186d4c
          if (response is DownloadProgress && withProgress) {
            streamController.add(response);
          }
          if (response is FileInfo) {
            streamController.add(response);
          }
        }
<<<<<<< HEAD
      } catch (e) {
        cacheLogger.log('CacheManager: Failed to download file from $url with error:\n$e', CacheManagerLogLevel.debug);
=======
      } on Object catch (e) {
        cacheLogger.log(
            'CacheManager: Failed to download file from $url with error:\n$e',
            CacheManagerLogLevel.debug);
>>>>>>> 87186d4c
        if (cacheFile == null && streamController.hasListener) {
          streamController.addError(e);
        }

        if (cacheFile != null &&
            e is HttpExceptionWithStatus &&
            e.statusCode == 404) {
          if (streamController.hasListener) {
            streamController.addError(e);
          }
          await removeFile(key);
        }
      }
    }
    streamController.close();
  }

  ///Download the file and add to cache
  @override
  Future<FileInfo> downloadFile(String url,
      {String? key,
      Map<String, String>? authHeaders,
      bool force = false,
      String? projectId,
      CacheObjectType? cacheObjectType}) async {
    key ??= url;
    final fileResponse = await _webHelper
        .downloadFile(
          url,
          key: key,
          authHeaders: authHeaders,
          ignoreMemCache: force,
          projectId: projectId,
          cacheObjectType: cacheObjectType,
        )
        .firstWhere((r) => r is FileInfo);
    return fileResponse as FileInfo;
  }

  /// Get the file from the cache.
  /// Specify [ignoreMemCache] to force a re-read from the database
  @override
  Future<FileInfo?> getFileFromCache(String key, {bool ignoreMemCache = false}) =>
      _store.getFile(key, ignoreMemCache: ignoreMemCache);

  ///Returns the file from memory if it has already been fetched
  @override
  Future<FileInfo?> getFileFromMemory(String key) => _store.getFileFromMemory(key);

  /// Put a file in the cache. It is recommended to specify the [eTag] and the
  /// [maxAge]. When [maxAge] is passed and the eTag is not set the file will
  /// always be downloaded again. The [fileExtension] should be without a dot,
  /// for example "jpg". When cache info is available for the url that path
  /// is re-used.
  /// The returned [File] is saved on disk.
  @override
  Future<File> putFile(String url, Uint8List fileBytes,
      {String? key,
      String? eTag,
      Duration? maxAge,
      String fileExtension = 'file',
      String? projectId,
      CacheObjectType? cacheObjectType}) async {
    key ??= url;
    var cacheObject = await _store.retrieveCacheData(key);
    cacheObject ??= CacheObject(
      url,
      key: key,
      relativePath: '${const Uuid().v1()}.$fileExtension',
      validTill: maxAge != null ? DateTime.now().add(maxAge) : null,
    );

    cacheObject = cacheObject.copyWith(
      validTill: maxAge != null ? DateTime.now().add(maxAge) : null,
      eTag: eTag,
      projectId: projectId,
      cacheObjectType: cacheObjectType,
    );

    final file = await _config.fileSystem.createFile(cacheObject.relativePath);
    await file.writeAsBytes(fileBytes);
    _store.putFile(cacheObject);
    return file;
  }

  // Update file type in cache
  @override
  Future<void> updateFileType(String key, CacheObjectType cacheObjectType) async {
    var cacheObject = await _store.retrieveCacheData(key);
    if (cacheObject != null) {
      cacheObject = cacheObject.copyWith(cacheObjectType: cacheObjectType);
      await _store.putFile(cacheObject);
    }
  }

  /// Put a byte stream in the cache. When using an existing file you can use
  /// file.openRead(). It is recommended to specify  the [eTag] and the
  /// [maxAge]. When [maxAge] is passed and the eTag is not set the file will
  /// always be downloaded again. The [fileExtension] should be without a dot,
  /// for example "jpg". When cache info is available for the url that path
  /// is re-used.
  /// The returned [File] is saved on disk.
  @override
  Future<File> putFileStream(String url, Stream<List<int>> source,
      {String? key,
      String? eTag,
      Duration? maxAge,
      String fileExtension = 'file',
      String? projectId,
      CacheObjectType? cacheObjectType}) async {
    key ??= url;
    var cacheObject = await _store.retrieveCacheData(key);
    cacheObject ??= CacheObject(
      url,
      key: key,
      relativePath: '${const Uuid().v1()}'
          '.$fileExtension',
      validTill: maxAge != null ? DateTime.now().add(maxAge) : null,
    );

    cacheObject = cacheObject.copyWith(
      validTill: maxAge != null ? DateTime.now().add(maxAge) : null,
      eTag: eTag,
      projectId: projectId,
      cacheObjectType: cacheObjectType,
    );

    final file = await _config.fileSystem.createFile(cacheObject.relativePath);

    // Always copy file
    final sink = file.openWrite();
    await source
        // this map is need to map UInt8List to List<int>
        .map((event) => event)
        .pipe(sink);

    _store.putFile(cacheObject);
    return file;
  }

  /// Remove a file from the cache
  @override
  Future<void> removeFile(String key) async {
    final cacheObject = await _store.retrieveCacheData(key);
    if (cacheObject?.id != null) {
      await _store.removeCachedFile(cacheObject!);
    }
  }

  /// Removes all files from the cache
  @override
  Future<void> emptyCache() => _store.emptyCache();

  /// Sets the additional config used when cleaning up the cache
  @override
  Future<void> setAdditionalConfig(AdditionalConfig additionalConfig) async {
    await _store.setAdditionalConfig(additionalConfig);
  }

  /// Closes the cache database
  @override
  Future<void> dispose() async {
    await _config.repo.close();
  }
}<|MERGE_RESOLUTION|>--- conflicted
+++ resolved
@@ -48,11 +48,7 @@
 
   final Config _config;
 
-<<<<<<< HEAD
-  /// Get the underlying config
-=======
   /// Get the config
->>>>>>> 87186d4c
   Config get config => _config;
 
   /// Store helper for cached files
@@ -128,17 +124,12 @@
   }
 
   Future<void> _pushFileToStream(
-<<<<<<< HEAD
-      StreamController streamController, String url, String? key, Map<String, String>? headers, bool withProgress,
+      StreamController streamController,
+      String url,
+      String? key,
+      Map<String, String>? headers,
+      bool withProgress,
       {required String? projectId, CacheObjectType? cacheObjectType}) async {
-=======
-    StreamController<dynamic> streamController,
-    String url,
-    String? key,
-    Map<String, String>? headers,
-    bool withProgress,
-  ) async {
->>>>>>> 87186d4c
     key ??= url;
     FileInfo? cacheFile;
     try {
@@ -147,25 +138,15 @@
         streamController.add(cacheFile);
         withProgress = false;
       }
-<<<<<<< HEAD
-    } catch (e) {
-      cacheLogger.log('CacheManager: Failed to load cached file for $url with error:\n$e', CacheManagerLogLevel.debug);
-=======
     } on Object catch (e) {
       cacheLogger.log(
           'CacheManager: Failed to load cached file for $url with error:\n$e',
           CacheManagerLogLevel.debug);
->>>>>>> 87186d4c
     }
     if (cacheFile == null || (cacheFile.validTill != null && cacheFile.validTill!.isBefore(DateTime.now()))) {
       try {
-<<<<<<< HEAD
-        await for (var response in _webHelper.downloadFile(url,
+        await for (final response in _webHelper.downloadFile(url,
             key: key, authHeaders: headers, projectId: projectId, cacheObjectType: cacheObjectType)) {
-=======
-        await for (final response
-            in _webHelper.downloadFile(url, key: key, authHeaders: headers)) {
->>>>>>> 87186d4c
           if (response is DownloadProgress && withProgress) {
             streamController.add(response);
           }
@@ -173,15 +154,10 @@
             streamController.add(response);
           }
         }
-<<<<<<< HEAD
-      } catch (e) {
-        cacheLogger.log('CacheManager: Failed to download file from $url with error:\n$e', CacheManagerLogLevel.debug);
-=======
       } on Object catch (e) {
         cacheLogger.log(
             'CacheManager: Failed to download file from $url with error:\n$e',
             CacheManagerLogLevel.debug);
->>>>>>> 87186d4c
         if (cacheFile == null && streamController.hasListener) {
           streamController.addError(e);
         }
