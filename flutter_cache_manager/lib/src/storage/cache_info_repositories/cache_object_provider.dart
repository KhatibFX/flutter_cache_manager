import 'dart:io';

<<<<<<< HEAD
import 'package:flutter_cache_manager/src/config/additional_config.dart';
=======
import 'package:flutter_cache_manager/src/storage/cache_info_repositories/cache_info_repository.dart';
>>>>>>> 87186d4c
import 'package:flutter_cache_manager/src/storage/cache_info_repositories/helper_methods.dart';
import 'package:flutter_cache_manager/src/storage/cache_object.dart';
import 'package:path/path.dart';
import 'package:path_provider/path_provider.dart';
import 'package:sqflite/sqflite.dart';
<<<<<<< HEAD

import '../cache_object.dart';
import 'cache_info_repository.dart';
=======
>>>>>>> 87186d4c

const _tableCacheObject = 'cacheObject';

class CacheObjectProvider extends CacheInfoRepository with CacheInfoRepositoryHelperMethods {
  Database? db;
  String? _path;
  String? databaseName;

  /// Either the path or the database name should be provided.
  /// If the path is provider it should end with '{databaseName}.db',
  /// for example: /data/user/0/com.example.example/databases/imageCache.db
  CacheObjectProvider({String? path, this.databaseName}) : _path = path;

  @override
  Future<bool> open() async {
    if (!shouldOpenOnNewConnection()) {
      return openCompleter!.future;
    }
    final path = await _getPath();
    await File(path).parent.create(recursive: true);
    db = await openDatabase(path, version: 4, onCreate: (Database db, int version) async {
      await db.execute('''
      create table $_tableCacheObject (
        ${CacheObject.columnId} integer primary key,
        ${CacheObject.columnUrl} text,
        ${CacheObject.columnKey} text,
        ${CacheObject.columnPath} text,
        ${CacheObject.columnETag} text,
        ${CacheObject.columnValidTill} integer,
        ${CacheObject.columnTouched} integer,
        ${CacheObject.columnLength} integer,
        ${CacheObject.columnProjectId} text,
        ${CacheObject.columnType} integer
        );
        create unique index $_tableCacheObject${CacheObject.columnKey}
        ON $_tableCacheObject (${CacheObject.columnKey});
      ''');
    }, onUpgrade: (Database db, int oldVersion, int newVersion) async {
      // Migration for adding the optional key, does the following:
      // Adds the new column
      // Creates a unique index for the column
      // Migrates over any existing URLs to keys
      if (oldVersion <= 1) {
        var alreadyHasKeyColumn = false;
        try {
          await db.execute('''
            alter table $_tableCacheObject
            add ${CacheObject.columnKey} text;
            ''');
        } on DatabaseException catch (e) {
          if (!e.isDuplicateColumnError(CacheObject.columnKey)) rethrow;
          alreadyHasKeyColumn = true;
        }
        await db.execute('''
          update $_tableCacheObject
            set ${CacheObject.columnKey} = ${CacheObject.columnUrl}
            where ${CacheObject.columnKey} is null;
          ''');

        if (!alreadyHasKeyColumn) {
          await db.execute('''
            create index $_tableCacheObject${CacheObject.columnKey}
              on $_tableCacheObject (${CacheObject.columnKey});
            ''');
        }
      }
      if (oldVersion <= 2) {
        try {
          await db.execute('''
        alter table $_tableCacheObject
        add ${CacheObject.columnLength} integer;
        ''');
        } on DatabaseException catch (e) {
          if (!e.isDuplicateColumnError(CacheObject.columnLength)) rethrow;
        }
      }
      if (oldVersion <= 3) {
        try {
          await db.execute('''
        alter table $_tableCacheObject
        add ${CacheObject.columnProjectId} text;
        ''');
          await db.execute('''
        alter table $_tableCacheObject
        add ${CacheObject.columnType} integer;
        ''');
        } on DatabaseException catch (e) {
          if (!(e.isDuplicateColumnError(CacheObject.columnProjectId) ||
              e.isDuplicateColumnError(CacheObject.columnType))) rethrow;
        }
      }
    });
    return opened();
  }

  @override
  Future<dynamic> updateOrInsert(CacheObject cacheObject) {
    if (cacheObject.id == null) {
      return insert(cacheObject);
    } else {
      return update(cacheObject);
    }
  }

  @override
<<<<<<< HEAD
  Future<CacheObject> insert(CacheObject cacheObject, {bool setTouchedToNow = true}) async {
    var id = await db!.insert(
=======
  Future<CacheObject> insert(CacheObject cacheObject,
      {bool setTouchedToNow = true}) async {
    final id = await db!.insert(
>>>>>>> 87186d4c
      _tableCacheObject,
      cacheObject.toMap(setTouchedToNow: setTouchedToNow),
    );
    return cacheObject.copyWith(id: id);
  }

  @override
  Future<CacheObject?> get(String key) async {
<<<<<<< HEAD
    List<Map> maps =
        await db!.query(_tableCacheObject, columns: null, where: '${CacheObject.columnKey} = ?', whereArgs: [key]);
=======
    final List<Map<dynamic, dynamic>> maps = await db!.query(_tableCacheObject,
        columns: null, where: '${CacheObject.columnKey} = ?', whereArgs: [key]);
>>>>>>> 87186d4c
    if (maps.isNotEmpty) {
      return CacheObject.fromMap(maps.first.cast<String, dynamic>());
    }
    return null;
  }

  @override
  Future<int> delete(int id) {
    return db!.delete(_tableCacheObject, where: '${CacheObject.columnId} = ?', whereArgs: [id]);
  }

  @override
  Future<int> deleteAll(Iterable<int> ids) {
<<<<<<< HEAD
    return db!.delete(_tableCacheObject, where: '${CacheObject.columnId} IN (' + ids.join(',') + ')');
=======
    return db!.delete(_tableCacheObject,
        where: '${CacheObject.columnId} IN (${ids.join(',')})');
>>>>>>> 87186d4c
  }

  @override
  Future<int> update(CacheObject cacheObject, {bool setTouchedToNow = true}) {
    return db!.update(
      _tableCacheObject,
      cacheObject.toMap(setTouchedToNow: setTouchedToNow),
      where: '${CacheObject.columnId} = ?',
      whereArgs: [cacheObject.id],
    );
  }

  @override
  Future<List<CacheObject>> getAllObjects() async {
    return CacheObject.fromMapList(
      await db!.query(_tableCacheObject, columns: null),
    );
  }

  /// For the wakecap cache manager, objects over capacity should be picked based on the following order
  /// unless not enough objects are found:
  /// 1. Objects that belong to another project, preferably the least recently accessed, where the type is other
  /// 2. Objects that belong to another project, preferably the least recently accessed, where the type is blueprint
  /// 3. Objects that belong to the current project, preferably the least recently accessed, where the type is other

  @override
  Future<List<CacheObject>> getObjectsOverCapacity({required int capacity, required String projectId}) async {
    List<CacheObject> overCapacityCacheObjectList = CacheObject.fromMapList(await db!.query(
      _tableCacheObject,
      columns: null,
      orderBy: '${CacheObject.columnTouched} DESC',
      limit: 100,
      offset: capacity,
    ));
    int newLimit = overCapacityCacheObjectList.length;
    List<CacheObject> result = [];
    if (overCapacityCacheObjectList.isNotEmpty) {
      // Database is over capacity. Query the database and pick objects based on the order above.
      List<CacheObject> otherProjectOtherCacheObjectList = CacheObject.fromMapList(await db!.query(
        _tableCacheObject,
        columns: null,
        orderBy: '${CacheObject.columnTouched} ASC',
        where: '${CacheObject.columnProjectId} != ? AND ${CacheObject.columnType} = ?',
        whereArgs: [projectId, CacheObjectType.other.index],
        limit: newLimit,
      ));
      result.addAll(otherProjectOtherCacheObjectList);
      newLimit -= otherProjectOtherCacheObjectList.length;
      if (newLimit > 0) {
        List<CacheObject> otherProjectBlueprintCacheObjectList = CacheObject.fromMapList(await db!.query(
          _tableCacheObject,
          columns: null,
          orderBy: '${CacheObject.columnTouched} ASC',
          where: '${CacheObject.columnProjectId} != ? AND ${CacheObject.columnType} = ?',
          whereArgs: [projectId, CacheObjectType.blueprint.index],
          limit: newLimit,
        ));
        result.addAll(otherProjectBlueprintCacheObjectList);
        newLimit -= otherProjectBlueprintCacheObjectList.length;
        if (newLimit > 0) {
          List<CacheObject> currentProjectOtherCacheObjectList = CacheObject.fromMapList(await db!.query(
            _tableCacheObject,
            columns: null,
            orderBy: '${CacheObject.columnTouched} ASC',
            where: '${CacheObject.columnProjectId} = ? AND ${CacheObject.columnType} = ?',
            whereArgs: [projectId, CacheObjectType.other.index],
            limit: newLimit,
          ));
          result.addAll(currentProjectOtherCacheObjectList);
        }
      }
    }
    return result;
  }

  /// For the wakecap cache manager, objects that are old should be picked where the type is other
  @override
  Future<List<CacheObject>> getOldObjects({required Duration maxAge}) async {
    return CacheObject.fromMapList(await db!.query(
      _tableCacheObject,
      where: '${CacheObject.columnTouched} < ? AND ${CacheObject.columnType} = ?',
      columns: null,
      whereArgs: [DateTime.now().subtract(maxAge).millisecondsSinceEpoch, CacheObjectType.other.index],
      limit: 100,
    ));
  }

  @override
  Future<bool> close() async {
    if (!shouldClose()) return false;
    await db!.close();
    return true;
  }

  @override
  Future<void> deleteDataFile() async {
    await _getPath();
  }

  @override
  Future<bool> exists() async {
    final path = await _getPath();
    return File(path).exists();
  }

  Future<String> _getPath() async {
    Directory directory;
    if (_path != null) {
      directory = File(_path!).parent;
    } else {
      directory = await getApplicationSupportDirectory();
    }
    await directory.create(recursive: true);
    if (_path == null || !_path!.endsWith('.db')) {
      _path = join(directory.path, '$databaseName.db');
    }
    await _migrateOldDbPath(_path!);
    return _path!;
  }

  // Migration for pre-V2 path on iOS and macOS
  Future<void> _migrateOldDbPath(String newDbPath) async {
    final oldDbPath = join(await getDatabasesPath(), '$databaseName.db');
    if (oldDbPath != newDbPath && await File(oldDbPath).exists()) {
      try {
        await File(oldDbPath).rename(newDbPath);
      } on FileSystemException {
        // If we can not read the old db, a new one will be created.
      }
    }
  }

  @override
  Future<void> setAdditionalConfig(AdditionalConfig? additionalConfig) async {
    // TODO: implement setAdditionalConfig
  }
}<|MERGE_RESOLUTION|>--- conflicted
+++ resolved
@@ -1,21 +1,12 @@
 import 'dart:io';
 
-<<<<<<< HEAD
 import 'package:flutter_cache_manager/src/config/additional_config.dart';
-=======
 import 'package:flutter_cache_manager/src/storage/cache_info_repositories/cache_info_repository.dart';
->>>>>>> 87186d4c
 import 'package:flutter_cache_manager/src/storage/cache_info_repositories/helper_methods.dart';
 import 'package:flutter_cache_manager/src/storage/cache_object.dart';
 import 'package:path/path.dart';
 import 'package:path_provider/path_provider.dart';
 import 'package:sqflite/sqflite.dart';
-<<<<<<< HEAD
-
-import '../cache_object.dart';
-import 'cache_info_repository.dart';
-=======
->>>>>>> 87186d4c
 
 const _tableCacheObject = 'cacheObject';
 
@@ -121,14 +112,8 @@
   }
 
   @override
-<<<<<<< HEAD
   Future<CacheObject> insert(CacheObject cacheObject, {bool setTouchedToNow = true}) async {
-    var id = await db!.insert(
-=======
-  Future<CacheObject> insert(CacheObject cacheObject,
-      {bool setTouchedToNow = true}) async {
     final id = await db!.insert(
->>>>>>> 87186d4c
       _tableCacheObject,
       cacheObject.toMap(setTouchedToNow: setTouchedToNow),
     );
@@ -137,13 +122,8 @@
 
   @override
   Future<CacheObject?> get(String key) async {
-<<<<<<< HEAD
-    List<Map> maps =
-        await db!.query(_tableCacheObject, columns: null, where: '${CacheObject.columnKey} = ?', whereArgs: [key]);
-=======
     final List<Map<dynamic, dynamic>> maps = await db!.query(_tableCacheObject,
         columns: null, where: '${CacheObject.columnKey} = ?', whereArgs: [key]);
->>>>>>> 87186d4c
     if (maps.isNotEmpty) {
       return CacheObject.fromMap(maps.first.cast<String, dynamic>());
     }
@@ -157,12 +137,8 @@
 
   @override
   Future<int> deleteAll(Iterable<int> ids) {
-<<<<<<< HEAD
-    return db!.delete(_tableCacheObject, where: '${CacheObject.columnId} IN (' + ids.join(',') + ')');
-=======
     return db!.delete(_tableCacheObject,
         where: '${CacheObject.columnId} IN (${ids.join(',')})');
->>>>>>> 87186d4c
   }
 
   @override
