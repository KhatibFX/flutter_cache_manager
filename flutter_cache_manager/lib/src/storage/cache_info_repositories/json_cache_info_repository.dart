--- conflicted
+++ resolved
@@ -5,25 +5,15 @@
 
 import 'package:collection/collection.dart';
 import 'package:flutter/widgets.dart';
-<<<<<<< HEAD
 import 'package:flutter_cache_manager/src/config/additional_config.dart';
-=======
 import 'package:flutter_cache_manager/src/storage/cache_info_repositories/cache_info_repository.dart';
 import 'package:flutter_cache_manager/src/storage/cache_info_repositories/helper_methods.dart';
->>>>>>> 87186d4c
 import 'package:flutter_cache_manager/src/storage/cache_object.dart';
 import 'package:path/path.dart';
 import 'package:path_provider/path_provider.dart';
 
-<<<<<<< HEAD
-import 'cache_info_repository.dart';
-import 'helper_methods.dart';
-
-class JsonCacheInfoRepository extends CacheInfoRepository with CacheInfoRepositoryHelperMethods {
-=======
 class JsonCacheInfoRepository extends CacheInfoRepository
     with CacheInfoRepositoryHelperMethods {
->>>>>>> 87186d4c
   Directory? directory;
   String? path;
   String? databaseName;
@@ -98,26 +88,16 @@
 
   /// This method is only called on web, so we don't need to consider modifying it
   @override
-<<<<<<< HEAD
   Future<List<CacheObject>> getObjectsOverCapacity({required int capacity, required String projectId}) async {
-    var allSorted = _cacheObjects.values.toList()..sort((c1, c2) => c1.touched!.compareTo(c2.touched!));
-=======
-  Future<List<CacheObject>> getObjectsOverCapacity(int capacity) async {
     final allSorted = _cacheObjects.values.toList()
       ..sort((c1, c2) => c1.touched!.compareTo(c2.touched!));
->>>>>>> 87186d4c
     if (allSorted.length <= capacity) return [];
     return allSorted.getRange(0, allSorted.length - capacity).toList();
   }
 
   @override
-<<<<<<< HEAD
   Future<List<CacheObject>> getOldObjects({required Duration maxAge}) async {
-    var oldestTimestamp = DateTime.now().subtract(maxAge);
-=======
-  Future<List<CacheObject>> getOldObjects(Duration maxAge) async {
     final oldestTimestamp = DateTime.now().subtract(maxAge);
->>>>>>> 87186d4c
     return _cacheObjects.values
         .where(
           (element) => element.touched!.isBefore(oldestTimestamp),
