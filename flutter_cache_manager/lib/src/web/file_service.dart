import 'dart:async';
import 'dart:io';

import 'package:clock/clock.dart';
import 'package:flutter_cache_manager/src/web/mime_converter.dart';
import 'package:http/http.dart' as http;
<<<<<<< HEAD

import 'mime_converter.dart';
=======
>>>>>>> 87186d4c

///Flutter Cache Manager
///Copyright (c) 2019 Rene Floor
///Released under MIT License.

/// Defines the interface for a file service.
/// Most common file service will be an [HttpFileService], however one can
/// also make something more specialized. For example you could fetch files
/// from other apps or from local storage.
abstract class FileService {
<<<<<<< HEAD
=======
  int concurrentFetches = 10;

>>>>>>> 87186d4c
  Future<FileServiceResponse> get(String url, {Map<String, String>? headers});
}

/// [HttpFileService] is the most common file service and the default for
/// [WebHelper]. One can easily adapt it to use dio or any other http client.
class HttpFileService extends FileService {
  final http.Client _httpClient;

  HttpFileService({http.Client? httpClient}) : _httpClient = httpClient ?? http.Client();

  @override
  Future<FileServiceResponse> get(String url, {Map<String, String>? headers}) async {
    final req = http.Request('GET', Uri.parse(url));
    if (headers != null) {
      req.headers.addAll(headers);
    }
    final httpResponse = await _httpClient.send(req);

    return HttpGetResponse(httpResponse);
  }
}

/// Defines the interface for a get result of a [FileService].
abstract class FileServiceResponse {
  /// [content] is a stream of bytes
  Stream<List<int>> get content;

  /// [contentLength] is the total size of the content.
  /// If the size is not known beforehand contentLength is null.
  int? get contentLength;

  /// [statusCode] is expected to conform to an http status code.
  int get statusCode;

  /// Defines till when the cache should be assumed to be valid.
  DateTime? get validTill;

  /// [eTag] is used when asking to update the cache
  String? get eTag;

  /// Used to save the file on the storage, includes a dot. For example '.jpeg'
  String get fileExtension;
}

/// Basic implementation of a [FileServiceResponse] for http requests.
class HttpGetResponse implements FileServiceResponse {
  HttpGetResponse(this._response);

  final DateTime _receivedTime = clock.now();

  final http.StreamedResponse _response;

  @override
  int get statusCode => _response.statusCode;

  String? _header(String name) {
    return _response.headers[name];
  }

  @override
  Stream<List<int>> get content => _response.stream;

  @override
  int? get contentLength => _response.contentLength;

  @override
  DateTime? get validTill {
    // Without a cache-control header we keep the file forever
    Duration? ageDuration;
    final controlHeader = _header(HttpHeaders.cacheControlHeader);
    if (controlHeader != null) {
      final controlSettings = controlHeader.split(',');
      for (final setting in controlSettings) {
        final sanitizedSetting = setting.trim().toLowerCase();
        if (sanitizedSetting == 'no-cache') {
          ageDuration = Duration.zero;
        }
        if (sanitizedSetting.startsWith('max-age=')) {
          final validSeconds =
              int.tryParse(sanitizedSetting.split('=')[1]) ?? 0;
          if (validSeconds > 0) {
            ageDuration = Duration(seconds: validSeconds);
          }
        }
      }
    }

    return ageDuration != null ? _receivedTime.add(ageDuration) : null;
  }

  @override
  String? get eTag => _header(HttpHeaders.etagHeader);

  @override
  String get fileExtension {
    var fileExtension = '';
    final contentTypeHeader = _header(HttpHeaders.contentTypeHeader);
    if (contentTypeHeader != null) {
      final contentType = ContentType.parse(contentTypeHeader);
      fileExtension = contentType.fileExtension;
    }
    return fileExtension;
  }
}<|MERGE_RESOLUTION|>--- conflicted
+++ resolved
@@ -4,11 +4,6 @@
 import 'package:clock/clock.dart';
 import 'package:flutter_cache_manager/src/web/mime_converter.dart';
 import 'package:http/http.dart' as http;
-<<<<<<< HEAD
-
-import 'mime_converter.dart';
-=======
->>>>>>> 87186d4c
 
 ///Flutter Cache Manager
 ///Copyright (c) 2019 Rene Floor
@@ -19,11 +14,6 @@
 /// also make something more specialized. For example you could fetch files
 /// from other apps or from local storage.
 abstract class FileService {
-<<<<<<< HEAD
-=======
-  int concurrentFetches = 10;
-
->>>>>>> 87186d4c
   Future<FileServiceResponse> get(String url, {Map<String, String>? headers});
 }
 
