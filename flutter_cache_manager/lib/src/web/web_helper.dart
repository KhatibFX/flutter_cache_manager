--- conflicted
+++ resolved
@@ -43,27 +43,18 @@
     if (subject == null || ignoreMemCache) {
       subject = BehaviorSubject<FileResponse>();
       _memCache[key] = subject;
-<<<<<<< HEAD
-      unawaited(_downloadOrAddToQueue(url, key, authHeaders, projectId: projectId, cacheObjectType: cacheObjectType));
-=======
-      _downloadOrAddToQueue(url, key, authHeaders);
->>>>>>> 87186d4c
+      _downloadOrAddToQueue(url, key, authHeaders, projectId: projectId, cacheObjectType: cacheObjectType);
     }
     return subject.stream;
   }
 
   var concurrentCalls = 0;
-<<<<<<< HEAD
-  Future<void> _downloadOrAddToQueue(String url, String key, Map<String, String>? authHeaders,
+
+  Future<void> _downloadOrAddToQueue(
+      String url,
+      String key,
+      Map<String, String>? authHeaders,
       {String? projectId, CacheObjectType? cacheObjectType}) async {
-=======
-
-  Future<void> _downloadOrAddToQueue(
-    String url,
-    String key,
-    Map<String, String>? authHeaders,
-  ) async {
->>>>>>> 87186d4c
     //Add to queue if there are too many calls.
     if (concurrentCalls >= _maxConcurrentRequests) {
       _queue.add(QueueItem(url, key, authHeaders, projectId: projectId, cacheObjectType: cacheObjectType));
@@ -74,13 +65,8 @@
     concurrentCalls++;
     final subject = _memCache[key]!;
     try {
-<<<<<<< HEAD
-      await for (var result
+      await for (final result
           in _updateFile(url, key, authHeaders: authHeaders, projectId: projectId, cacheObjectType: cacheObjectType)) {
-=======
-      await for (final result
-          in _updateFile(url, key, authHeaders: authHeaders)) {
->>>>>>> 87186d4c
         subject.add(result);
       }
     } on Object catch (e, stackTrace) {
@@ -95,14 +81,9 @@
 
   void _checkQueue() {
     if (_queue.isEmpty) return;
-<<<<<<< HEAD
-    var next = _queue.removeFirst();
+    final next = _queue.removeFirst();
     _downloadOrAddToQueue(next.url, next.key, next.headers,
         projectId: next.projectId, cacheObjectType: next.cacheObjectType);
-=======
-    final next = _queue.removeFirst();
-    _downloadOrAddToQueue(next.url, next.key, next.headers);
->>>>>>> 87186d4c
   }
 
   ///Download the file from the url
@@ -209,13 +190,9 @@
     return receivedBytesResultController.stream;
   }
 
-<<<<<<< HEAD
-  Future _saveFileAndPostUpdates(StreamController<int> receivedBytesResultController, CacheObject cacheObject,
-=======
   Future<void> _saveFileAndPostUpdates(
       StreamController<int> receivedBytesResultController,
       CacheObject cacheObject,
->>>>>>> 87186d4c
       FileServiceResponse response) async {
     final file = await _store.fileSystem.createFile(cacheObject.relativePath);
 
@@ -243,12 +220,8 @@
 }
 
 class HttpExceptionWithStatus extends HttpException {
-<<<<<<< HEAD
-  const HttpExceptionWithStatus(this.statusCode, String message, {Uri? uri}) : super(message, uri: uri);
-=======
   const HttpExceptionWithStatus(this.statusCode, String message, {Uri? uri})
       : super(message, uri: uri);
 
->>>>>>> 87186d4c
   final int statusCode;
 }