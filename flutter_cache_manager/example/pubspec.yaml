name: example
description: A project that showcases usage of flutter_cache_manager
publish_to: none
version: 1.0.0+1
environment:
  sdk: '>=2.17.0 <4.0.0'

dependencies:
<<<<<<< HEAD
  baseflow_plugin_template:
    git:
      url: https://github.com/Baseflow/baseflow_plugin_template.git
      ref: v1.0.0
  cupertino_icons: ^1.0.2
=======
  baseflow_plugin_template: ^2.1.2
  cupertino_icons: ^1.0.5
>>>>>>> 32b71c1d
  flutter:
    sdk: flutter
  flutter_cache_manager:
    path: ../
  url_launcher: ^6.1.10

dev_dependencies:
  flutter_test:
    sdk: flutter
  flutter_lints: ^2.0.1

flutter:
  uses-material-design: true<|MERGE_RESOLUTION|>--- conflicted
+++ resolved
@@ -6,16 +6,8 @@
   sdk: '>=2.17.0 <4.0.0'
 
 dependencies:
-<<<<<<< HEAD
-  baseflow_plugin_template:
-    git:
-      url: https://github.com/Baseflow/baseflow_plugin_template.git
-      ref: v1.0.0
-  cupertino_icons: ^1.0.2
-=======
   baseflow_plugin_template: ^2.1.2
   cupertino_icons: ^1.0.5
->>>>>>> 32b71c1d
   flutter:
     sdk: flutter
   flutter_cache_manager:
